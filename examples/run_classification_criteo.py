--- conflicted
+++ resolved
@@ -24,21 +24,9 @@
     data[dense_features] = mms.fit_transform(data[dense_features])
 
     # 2.count #unique features for each sparse field,and record dense feature field name
-<<<<<<< HEAD
-    import tensorflow as tf
-    import numpy as np
-
-    fixlen_feature_columns = [SparseFeat(feat, vocabulary_size=data[feat].nunique(), embedding_dim=4,
-                                         embeddings_initializer=tf.initializers.identity(
-                                             np.zeros([data[feat].nunique(), 4])))
-                              for i, feat in enumerate(sparse_features)] + [DenseFeat(feat, 1, )
-                                                                            for feat in dense_features]
-=======
-
     fixlen_feature_columns = [SparseFeat(feat, vocabulary_size=data[feat].nunique(),embedding_dim=4 )
                            for i,feat in enumerate(sparse_features)] + [DenseFeat(feat, 1,)
                           for feat in dense_features]
->>>>>>> 7ab8bc6a
 
     dnn_feature_columns = fixlen_feature_columns
     linear_feature_columns = fixlen_feature_columns
@@ -47,15 +35,9 @@
 
     # 3.generate input data for model
 
-<<<<<<< HEAD
-    train, test = train_test_split(data, test_size=0.2)
-    train_model_input = {name: train[name] for name in feature_names}
-    test_model_input = {name: test[name] for name in feature_names}
-=======
     train, test = train_test_split(data, test_size=0.2, random_state=2020)
     train_model_input = {name:train[name] for name in feature_names}
     test_model_input = {name:test[name] for name in feature_names}
->>>>>>> 7ab8bc6a
 
     # 4.Define Model,train,predict and evaluate
     model = DeepFM(linear_feature_columns, dnn_feature_columns, task='binary')
