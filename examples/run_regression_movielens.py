import pandas as pd
from sklearn.metrics import mean_squared_error
from sklearn.model_selection import train_test_split
from sklearn.preprocessing import LabelEncoder

from deepctr.models import DeepFM
from deepctr.feature_column import SparseFeat, get_feature_names

if __name__ == "__main__":

    data = pd.read_csv("./movielens_sample.txt")
    sparse_features = ["movie_id", "user_id",
                       "gender", "age", "occupation", "zip"]
    target = ['rating']

    # 1.Label Encoding for sparse features,and do simple Transformation for dense features
    for feat in sparse_features:
        lbe = LabelEncoder()
        data[feat] = lbe.fit_transform(data[feat])
    # 2.count #unique features for each sparse field
    fixlen_feature_columns = [SparseFeat(feat, data[feat].nunique(), embedding_dim=4)
                              for feat in sparse_features]
    linear_feature_columns = fixlen_feature_columns
    dnn_feature_columns = fixlen_feature_columns
    feature_names = get_feature_names(linear_feature_columns + dnn_feature_columns)

    # 3.generate input data for model
<<<<<<< HEAD
    train, test = train_test_split(data, test_size=0.2)
    train_model_input = {name: train[name].values for name in feature_names}
    test_model_input = {name: test[name].values for name in feature_names}
=======
    train, test = train_test_split(data, test_size=0.2, random_state=2020)
    train_model_input = {name:train[name].values for name in feature_names}
    test_model_input = {name:test[name].values for name in feature_names}
>>>>>>> 7ab8bc6a

    # 4.Define Model,train,predict and evaluate
    model = DeepFM(linear_feature_columns, dnn_feature_columns, task='regression')
    model.compile("adam", "mse", metrics=['mse'], )

    history = model.fit(train_model_input, train[target].values,
                        batch_size=256, epochs=10, verbose=2, validation_split=0.2, )
    pred_ans = model.predict(test_model_input, batch_size=256)
    print("test MSE", round(mean_squared_error(
        test[target].values, pred_ans), 4))<|MERGE_RESOLUTION|>--- conflicted
+++ resolved
@@ -25,15 +25,9 @@
     feature_names = get_feature_names(linear_feature_columns + dnn_feature_columns)
 
     # 3.generate input data for model
-<<<<<<< HEAD
-    train, test = train_test_split(data, test_size=0.2)
-    train_model_input = {name: train[name].values for name in feature_names}
-    test_model_input = {name: test[name].values for name in feature_names}
-=======
     train, test = train_test_split(data, test_size=0.2, random_state=2020)
     train_model_input = {name:train[name].values for name in feature_names}
     test_model_input = {name:test[name].values for name in feature_names}
->>>>>>> 7ab8bc6a
 
     # 4.Define Model,train,predict and evaluate
     model = DeepFM(linear_feature_columns, dnn_feature_columns, task='regression')
