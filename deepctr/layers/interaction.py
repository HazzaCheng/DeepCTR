--- conflicted
+++ resolved
@@ -134,11 +134,7 @@
             self.normalized_att_score * bi_interaction, axis=1)
 
         attention_output = self.dropout(attention_output, training=training)  # training
-<<<<<<< HEAD
         # B, 1
-=======
-
->>>>>>> 7ab8bc6a
         afm_out = self.tensordot([attention_output, self.projection_p])
         return afm_out
 
