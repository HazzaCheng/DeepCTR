# -*- coding:utf-8 -*-
"""

Author:
    Weichen Shen,wcshen1994@163.com

"""
import tensorflow as tf
from tensorflow.python.keras.layers import Flatten


class NoMask(tf.keras.layers.Layer):
    def __init__(self, **kwargs):
        super(NoMask, self).__init__(**kwargs)

    def build(self, input_shape):
        # Be sure to call this somewhere!
        super(NoMask, self).build(input_shape)

    def call(self, x, mask=None, **kwargs):
        return x

    def compute_mask(self, inputs, mask):
        return None


class Hash(tf.keras.layers.Layer):
    """
    hash the input to [0,num_buckets)
    if mask_zero = True,0 or 0.0 will be set to 0,other value will be set in range[1,num_buckets)
    """

    def __init__(self, num_buckets, mask_zero=False, **kwargs):
        self.num_buckets = num_buckets
        self.mask_zero = mask_zero
        super(Hash, self).__init__(**kwargs)

    def build(self, input_shape):
        # Be sure to call this somewhere!
        super(Hash, self).build(input_shape)

    def call(self, x, mask=None, **kwargs):


        if x.dtype != tf.string:
            zero = tf.as_string(tf.zeros([1], dtype=x.dtype))
            x = tf.as_string(x, )
        else:
            zero = tf.as_string(tf.zeros([1], dtype='int32'))

        num_buckets = self.num_buckets if not self.mask_zero else self.num_buckets - 1
        try:
<<<<<<< HEAD
            # 启用 mask_zero 的话，buckets 数量要减一，要留一个 bucket 给 0
            hash_x = tf.string_to_hash_bucket_fast(x, self.num_buckets if not self.mask_zero else self.num_buckets - 1,
                                                    name=None)  # weak hash
=======
            hash_x = tf.string_to_hash_bucket_fast(x, num_buckets,
                                                   name=None)  # weak hash
>>>>>>> 7ab8bc6a
        except:
            hash_x = tf.strings.to_hash_bucket_fast(x, num_buckets,
                                                    name=None)  # weak hash
        if self.mask_zero:
<<<<<<< HEAD
            # 如果启用 mask_zero 的话，非零值加一
            mask_1 = tf.cast(tf.not_equal(x, "0"), 'int64')
            mask_2 = tf.cast(tf.not_equal(x, "0.0"), 'int64')
            mask = mask_1 * mask_2
=======
            mask = tf.cast(tf.not_equal(x, zero), dtype='int64')
>>>>>>> 7ab8bc6a
            hash_x = (hash_x + 1) * mask

        return hash_x
    def get_config(self, ):
        config = {'num_buckets': self.num_buckets, 'mask_zero': self.mask_zero, }
        base_config = super(Hash, self).get_config()
        return dict(list(base_config.items()) + list(config.items()))


class Linear(tf.keras.layers.Layer):

    def __init__(self, l2_reg=0.0, mode=0, use_bias=False, seed=1024, **kwargs):

        self.l2_reg = l2_reg
        # self.l2_reg = tf.contrib.layers.l2_regularizer(float(l2_reg_linear))
        if mode not in [0, 1, 2]:
            raise ValueError("mode must be 0,1 or 2")
        self.mode = mode
        self.use_bias = use_bias
        self.seed = seed
        super(Linear, self).__init__(**kwargs)

    def build(self, input_shape):
        if self.use_bias:
            self.bias = self.add_weight(name='linear_bias',
                                        shape=(1,),
                                        initializer=tf.keras.initializers.Zeros(),
                                        trainable=True)
        if self.mode == 1:
            self.kernel = self.add_weight(
                'linear_kernel',
                shape=[int(input_shape[-1]), 1],
                initializer=tf.keras.initializers.glorot_normal(self.seed),
                regularizer=tf.keras.regularizers.l2(self.l2_reg),
                trainable=True)
        elif self.mode == 2:
            self.kernel = self.add_weight(
                'linear_kernel',
                shape=[int(input_shape[1][-1]), 1],
                initializer=tf.keras.initializers.glorot_normal(self.seed),
                regularizer=tf.keras.regularizers.l2(self.l2_reg),
                trainable=True)

        super(Linear, self).build(input_shape)  # Be sure to call this somewhere!

    def call(self, inputs, **kwargs):
        if self.mode == 0:
            # 只有 sparse feature 的情况
            sparse_input = inputs
            linear_logit = reduce_sum(sparse_input, axis=-1, keep_dims=True)
        elif self.mode == 1:
            # 只有 dense feature 的情况
            dense_input = inputs
            fc = tf.tensordot(dense_input, self.kernel, axes=(-1, 0))
            linear_logit = fc
        else:
            # sparse feature 和 dense feature 都有的情况
            sparse_input, dense_input = inputs
            fc = tf.tensordot(dense_input, self.kernel, axes=(-1, 0))
            linear_logit = reduce_sum(sparse_input, axis=-1, keep_dims=False) + fc
        if self.use_bias:
            linear_logit += self.bias

        return linear_logit

    def compute_output_shape(self, input_shape):
        return (None, 1)

    def compute_mask(self, inputs, mask):
        return None

    def get_config(self, ):
        config = {'mode': self.mode, 'l2_reg': self.l2_reg, 'use_bias': self.use_bias}
        base_config = super(Linear, self).get_config()
        return dict(list(base_config.items()) + list(config.items()))


def concat_func(inputs, axis=-1, mask=False):
    if not mask:
        inputs = list(map(NoMask(), inputs))
    if len(inputs) == 1:
        return inputs[0]
    else:
        return tf.keras.layers.Concatenate(axis=axis)(inputs)


def reduce_mean(input_tensor,
                axis=None,
                keep_dims=False,
                name=None,
                reduction_indices=None):
    try:
        return tf.reduce_mean(input_tensor,
                              axis=axis,
                              keep_dims=keep_dims,
                              name=name,
                              reduction_indices=reduction_indices)
    except TypeError:
        return tf.reduce_mean(input_tensor,
                              axis=axis,
                              keepdims=keep_dims,
                              name=name)


def reduce_sum(input_tensor,
               axis=None,
               keep_dims=False,
               name=None,
               reduction_indices=None):
    try:
        return tf.reduce_sum(input_tensor,
                             axis=axis,
                             keep_dims=keep_dims,
                             name=name,
                             reduction_indices=reduction_indices)
    except TypeError:
        return tf.reduce_sum(input_tensor,
                             axis=axis,
                             keepdims=keep_dims,
                             name=name)


def reduce_max(input_tensor,
               axis=None,
               keep_dims=False,
               name=None,
               reduction_indices=None):
    try:
        return tf.reduce_max(input_tensor,
                             axis=axis,
                             keep_dims=keep_dims,
                             name=name,
                             reduction_indices=reduction_indices)
    except TypeError:
        return tf.reduce_max(input_tensor,
                             axis=axis,
                             keepdims=keep_dims,
                             name=name)


def div(x, y, name=None):
    try:
        return tf.div(x, y, name=name)
    except AttributeError:
        return tf.divide(x, y, name=name)


def softmax(logits, dim=-1, name=None):
    try:
        return tf.nn.softmax(logits, dim=dim, name=name)
    except TypeError:
        return tf.nn.softmax(logits, axis=dim, name=name)


class Add(tf.keras.layers.Layer):
    def __init__(self, **kwargs):
        super(Add, self).__init__(**kwargs)

    def build(self, input_shape):
        # Be sure to call this somewhere!
        super(Add, self).build(input_shape)

    def call(self, inputs, **kwargs):
        if not isinstance(inputs, list):
            return inputs
        if len(inputs) == 1:
            return inputs[0]
        if len(inputs) == 0:
            return tf.constant([[0.0]])

        return tf.keras.layers.add(inputs)


def add_func(inputs):
    return Add()(inputs)


def combined_dnn_input(sparse_embedding_list, dense_value_list):
    if len(sparse_embedding_list) > 0 and len(dense_value_list) > 0:
        sparse_dnn_input = Flatten()(concat_func(sparse_embedding_list))
        dense_dnn_input = Flatten()(concat_func(dense_value_list))
        return concat_func([sparse_dnn_input, dense_dnn_input])
    elif len(sparse_embedding_list) > 0:
        return Flatten()(concat_func(sparse_embedding_list))
    elif len(dense_value_list) > 0:
        return Flatten()(concat_func(dense_value_list))
    else:
        raise NotImplementedError("dnn_feature_columns can not be empty list")<|MERGE_RESOLUTION|>--- conflicted
+++ resolved
@@ -50,29 +50,19 @@
 
         num_buckets = self.num_buckets if not self.mask_zero else self.num_buckets - 1
         try:
-<<<<<<< HEAD
             # 启用 mask_zero 的话，buckets 数量要减一，要留一个 bucket 给 0
-            hash_x = tf.string_to_hash_bucket_fast(x, self.num_buckets if not self.mask_zero else self.num_buckets - 1,
-                                                    name=None)  # weak hash
-=======
             hash_x = tf.string_to_hash_bucket_fast(x, num_buckets,
                                                    name=None)  # weak hash
->>>>>>> 7ab8bc6a
         except:
             hash_x = tf.strings.to_hash_bucket_fast(x, num_buckets,
                                                     name=None)  # weak hash
         if self.mask_zero:
-<<<<<<< HEAD
             # 如果启用 mask_zero 的话，非零值加一
-            mask_1 = tf.cast(tf.not_equal(x, "0"), 'int64')
-            mask_2 = tf.cast(tf.not_equal(x, "0.0"), 'int64')
-            mask = mask_1 * mask_2
-=======
             mask = tf.cast(tf.not_equal(x, zero), dtype='int64')
->>>>>>> 7ab8bc6a
             hash_x = (hash_x + 1) * mask
 
         return hash_x
+
     def get_config(self, ):
         config = {'num_buckets': self.num_buckets, 'mask_zero': self.mask_zero, }
         base_config = super(Hash, self).get_config()
