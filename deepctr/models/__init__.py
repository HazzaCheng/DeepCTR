--- conflicted
+++ resolved
@@ -16,15 +16,9 @@
 from .fgcnn import FGCNN
 from .dsin import DSIN
 from .fibinet import FiBiNET
-<<<<<<< HEAD
 from .mmoe import MMOE
-
-__all__ = ["AFM", "CCPM","DCN", "MLR",  "DeepFM",
-           "MLR", "NFM", "DIN", "DIEN", "FNN", "PNN", "WDL", "xDeepFM", "AutoInt", "ONN", "FGCNN", "DSIN", "FiBiNET",
-           "MMOE"]
-=======
 from .flen import FLEN
 
 __all__ = ["AFM", "CCPM","DCN", "MLR",  "DeepFM",
-           "MLR", "NFM", "DIN", "DIEN", "FNN", "PNN", "WDL", "xDeepFM", "AutoInt", "ONN", "FGCNN", "DSIN", "FiBiNET", 'FLEN']
->>>>>>> df06f25c
+           "MLR", "NFM", "DIN", "DIEN", "FNN", "PNN", "WDL", "xDeepFM", "AutoInt", "ONN", "FGCNN", "DSIN", "FiBiNET", 'FLEN',
+           "MMOE"]