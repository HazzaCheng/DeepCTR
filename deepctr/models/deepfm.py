# -*- coding:utf-8 -*-
"""
Author:
    Weichen Shen,wcshen1994@163.com

Reference:
    [1] Guo H, Tang R, Ye Y, et al. Deepfm: a factorization-machine based neural network for ctr prediction[J]. arXiv preprint arXiv:1703.04247, 2017.(https://arxiv.org/abs/1703.04247)

"""

from itertools import chain

import tensorflow as tf

from ..feature_column import build_input_features, get_linear_logit, DEFAULT_GROUP_NAME, input_from_feature_columns
from ..layers.core import PredictionLayer, DNN
from ..layers.interaction import FM
from ..layers.utils import concat_func, add_func, combined_dnn_input


def DeepFM(linear_feature_columns, dnn_feature_columns, fm_group=[DEFAULT_GROUP_NAME], dnn_hidden_units=(128, 128),
           l2_reg_linear=0.00001, l2_reg_embedding=0.00001, l2_reg_dnn=0, seed=1024, dnn_dropout=0,
           dnn_activation='relu', dnn_use_bn=False, task='binary'):
    """Instantiates the DeepFM Network architecture.

    :param linear_feature_columns: An iterable containing all the features used by linear part of the model.
    :param dnn_feature_columns: An iterable containing all the features used by deep part of the model.
    :param fm_group: list, group_name of features that will be used to do feature interactions.
    :param dnn_hidden_units: list,list of positive integer or empty list, the layer number and units in each layer of DNN
    :param l2_reg_linear: float. L2 regularizer strength applied to linear part
    :param l2_reg_embedding: float. L2 regularizer strength applied to embedding vector
    :param l2_reg_dnn: float. L2 regularizer strength applied to DNN
    :param seed: integer ,to use as random seed.
    :param dnn_dropout: float in [0,1), the probability we will drop out a given DNN coordinate.
    :param dnn_activation: Activation function to use in DNN
    :param dnn_use_bn: bool. Whether use BatchNormalization before activation or not in DNN
    :param task: str, ``"binary"`` for  binary logloss or  ``"regression"`` for regression loss
    :return: A Keras model instance.
    """

    # 将每个特征构造成 keras 里的 Input
    features = build_input_features(
        linear_feature_columns + dnn_feature_columns)

    inputs_list = list(features.values())

    # 得到 fm 里 linear 部分，线性部分我们虽然也使用了Embedding来替代 <w, x>，
    # 但是这个Embedding并不是真正意义的Embedding，只是为了复用代码避免再次one-hot自己展开而已，所有不能共享。
    linear_logit = get_linear_logit(features, linear_feature_columns, seed=seed, prefix='linear',
                                    l2_reg=l2_reg_linear)

    group_embedding_dict, dense_value_list = input_from_feature_columns(features, dnn_feature_columns, l2_reg_embedding,
                                                                       seed, support_group=True)
    # 得到 fm 部分
    fm_logit = add_func([FM()(concat_func(v, axis=1))
                         for k, v in group_embedding_dict.items() if k in fm_group])

    # 得到 dnn 部分，fm 的输入和 dnn 的输入是同一个 group_embedding_dict
    dnn_input = combined_dnn_input(list(chain.from_iterable(
        group_embedding_dict.values())), dense_value_list)
    dnn_output = DNN(dnn_hidden_units, dnn_activation, l2_reg_dnn, dnn_dropout,
                     dnn_use_bn, seed)(dnn_input)
    dnn_logit = tf.keras.layers.Dense(
<<<<<<< HEAD
        1, use_bias=False, activation=None)(dnn_output)
    # linear_logit、fm_logit 和 dnn_logit 加起来输入最后的 sigmoid 函数，然后用输入和输出构建 Keras 的 Model
=======
        1, use_bias=False, kernel_initializer=tf.keras.initializers.glorot_normal(seed=seed))(dnn_output)

>>>>>>> 7ab8bc6a
    final_logit = add_func([linear_logit, fm_logit, dnn_logit])

    output = PredictionLayer(task)(final_logit)
    model = tf.keras.models.Model(inputs=inputs_list, outputs=output)
    return model<|MERGE_RESOLUTION|>--- conflicted
+++ resolved
@@ -60,14 +60,8 @@
         group_embedding_dict.values())), dense_value_list)
     dnn_output = DNN(dnn_hidden_units, dnn_activation, l2_reg_dnn, dnn_dropout,
                      dnn_use_bn, seed)(dnn_input)
-    dnn_logit = tf.keras.layers.Dense(
-<<<<<<< HEAD
-        1, use_bias=False, activation=None)(dnn_output)
     # linear_logit、fm_logit 和 dnn_logit 加起来输入最后的 sigmoid 函数，然后用输入和输出构建 Keras 的 Model
-=======
-        1, use_bias=False, kernel_initializer=tf.keras.initializers.glorot_normal(seed=seed))(dnn_output)
-
->>>>>>> 7ab8bc6a
+    dnn_logit = tf.keras.layers.Dense(1, use_bias=False, kernel_initializer=tf.keras.initializers.glorot_normal(seed=seed))(dnn_output)
     final_logit = add_func([linear_logit, fm_logit, dnn_logit])
 
     output = PredictionLayer(task)(final_logit)
